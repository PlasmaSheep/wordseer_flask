"""
Unit tests for the components of the wordseer web interface.
"""

from cStringIO import StringIO
import os
import shutil
import tempfile
import unittest

import mock
from sqlalchemy import create_engine

from app import app, database
from app.models import *

app.testing = True

def reset_db():
    open(app.config["SQLALCHEMY_DATABASE_PATH"], 'w').close()
    engine = create_engine(app.config["SQLALCHEMY_DATABASE_URI"])
    Base.metadata.create_all(engine)

class TestModels(unittest.TestCase):
    def setUp(self):
        reset_db()

    def tearDown(self):
        pass

    def test_model_word(self):
        """Test to make sure that the atttributes of the Word model can be
        properly set.
        """

        string_1 = "hello"
        string_2 = "world"

        word_1 = Word()
        word_2 = Word()

        word_1.word = string_1
        word_2.word = string_2

        assert word_1.word == string_1
        assert word_2.word == string_2

        word_1.save()
        word_2.save()

    def test_model_sentence(self):
        """Test to make sure that Sentence is working properly.
        """

        text = "hello world"
        sentence = Sentence()
        sentence.text = text

        assert sentence.text == text

        word_1 = Word(word="hello")
        word_2 = Word(word="world")

        sentence.words.append(word_1)
        sentence.words.append(word_2)

        assert sentence.words == [word_1, word_2]

        sentence.save()

    def test_model_unit(self):
        """Test to make sure that Unit is working properly.
        """

        unit_type = "section"
        number = 1

        unit = Unit()

        unit.unit_type = unit_type
        unit.number = number

        assert unit.unit_type == unit_type
        assert unit.number == number

        sentence = Sentence()
        sentence.words = [Word(word="hello"), Word(word="world")]
        prop = Property(name="title", value="Hello World")

        unit.sentences.append(sentence)
        unit.properties.append(prop)

        assert unit.sentences == [sentence]
        assert unit.properties == [prop]

        unit.save()
        prop.save()

        retrieved_prop = Property.filter(Property.name=="title").\
            filter(Property.value == "Hello World").first()

        assert retrieved_prop.unit.unit_type == unit.unit_type
        assert retrieved_prop.unit.number == unit.number

    def test_model_property(self):
        """Test to make sure that Property is working properly.
        """

        prop = Property()

        name = "title"
        value = "Hello World"

        prop.name = name
        prop.value = value

        assert prop.name == name
        assert prop.value == value

        prop.save()

        retrieved_prop = Property.filter(name=="title").\
            filter(value == "Hello World").first()

        assert retrieved_prop.name == prop.name
        assert retrieved_prop.value == prop.value

class ViewsTests(unittest.TestCase):
    def setUp(self):
        """Clear the database for the next unit test.
        """
        self.client = app.test_client()
        reset_db()

    def test_no_projects(self):
        """Test the projects view with no projects present.
        """
        result = self.client.get("/projects/")
        assert "no projects" in result.data

    def test_projects(self):
        """Test the projects view with a project present.
        """
        new_project = Project(name="test")
        new_project.save()
        result = self.client.get("/projects/")
        assert "/projects/1" in result.data

    def test_projects_bad_create(self):
        """Test creating an existing project.
        """
        project = Project(name="test")
        project.save()

<<<<<<< HEAD
        result = self.client.post("/projects/", data={
            "create-submitted": "true",
            "create-name": "test"
            })
=======
        # Try querying for the models again
        p2 = Property.query.filter(Property.name=='title' and Property.value=='Hello World').first()
        u2 = p2.unit
>>>>>>> c275999b

        assert "already exists" in result.data

    def test_projects_empty_post(self):
        """Test POSTing without a project name to the projects view.
        """
        result = self.client.post("/projects/", data={
            "create-submitted": "true",
            "create-name": ""
            })
        
        assert "no projects" in result.data
        assert "You must provide a name" in result.data

    @mock.patch("app.views.os", autospec=os)
    def test_projects_valid_create_post(self, mock_os):
        """Test POSTing with a valid project name.

        The view should have the name and the path to the project.
        """
        mock_os.path.join.return_value = "test_path"
        
        result = self.client.post("/projects/", data={
            "create-submitted": "true",
            "create-name": "test project"
            })

        assert "test project" in result.data
        assert "/projects/1" in result.data

    @mock.patch("app.views.shutil", autospec=shutil)
    def test_projects_delete_post(self, mock_shutil):
        """Test project deletion.
        """

        project1 = Project(name="test1", path="/test-path/")
        project2 = Project(name="test2", path="/test-path/")
        project1.save()
        project2.save()

        result = self.client.post("/projects/", data={
            "action": "-1",
            "process-submitted": "true",
            "process-selection": ["1", "2"]
            })

        assert "no projects" in result.data
        mock_shutil.rmtree.assert_any_call(project1.path)
        mock_shutil.rmtree.assert_any_call(project2.path)
        assert mock_shutil.rmtree.call_count == 2

    def test_projects_bad_delete(self):
        """Test deleting without a selection.
        """

        project1 = Project(name="test1")
        project2 = Project(name="test2")
        project1.save()
        project2.save()

        result = self.client.post("/projects/", data={
            "action": "-1",
            "process-submitted": "true",
            })

        assert "must select" in result.data
        assert "/projects/1" in result.data
        assert "/projects/2" in result.data

    def test_projects_bad_process(self):
        """Test processing an unprocessable project.
        """

        project1 = Project(name="test1")
        project1.save()

        result = self.client.post("/projects/", data={
            "action": "0",
            "process-submitted": "true",
            "process-selection": ["1"]
            })

        assert "include exactly one json file" in result.data

    def test_projects_process(self):
        """Test processing a processable project.
        """
        project = Project(name="test")
        project.save()

        unit1 = Unit(project=project, path="/test-path/1.xml")
        unit2 = Unit(project=project, path="/test-path/2.json")
        unit1.save()
        unit2.save()

        result = self.client.post("/projects/", data={
            "process-submitted": "true",
            "action": "0",
            "process-selection": ["1"]
            })

        assert "Errors have occurred" not in result.data

    def test_no_project_show(self):
        """Make sure project_show says that there are no files.
        """
        project = Project(name="test")
        project.save()
        result = self.client.get("/projects/1")

        assert "test" in result.data
        assert "There are no files in this project" in result.data

    def test_project_show(self):
        """Make sure project_show shows files.
        """
        project = Project(name="test")
        project.save()
        document1 = Unit(path="/test/doc1.xml", project=project)
        document2 = Unit(path="/test/doc2.xml", project=project)
        document1.save()
        document2.save()
        result = self.client.get("/projects/1")

        assert "doc1.xml" in result.data
        assert "doc2.xml" in result.data
        assert "/projects/1/documents/1" in result.data
        assert "/projects/1/documents/2" in result.data

    def test_project_show_upload(self):
        """Try uploading a file to the project_show view.
        """
        project = Project(name="test")
        project.save()
        
        upload_dir = tempfile.mkdtemp()
        app.config["UPLOAD_DIR"] = upload_dir
        os.makedirs(os.path.join(upload_dir, "1"))

        result = self.client.post("/projects/1", data={
            "upload-submitted": "true",
            "upload-uploaded_file": (StringIO("Test file"), "test.xml")
            })

        assert os.path.exists(os.path.join(upload_dir, "1", "test.xml"))
        assert "/projects/1/documents/1" in result.data
        assert "test.xml" in result.data

        uploaded_file = open(os.path.join(upload_dir, "1", "test.xml"))

        assert uploaded_file.read() == "Test file"

    def test_project_show_double_upload(self):
        """Try uploading two files with the same name to the project_show view.
        """
        project = Project(name="test")
        project.save()

        upload_dir = tempfile.mkdtemp()
        app.config["UPLOAD_DIR"] = upload_dir
        os.makedirs(os.path.join(upload_dir, "1"))

        self.client.post("/projects/1", data={
            "upload-submitted": "true",
            "upload-uploaded_file": (StringIO("Test file"), "test.xml")
            })

        result = self.client.post("/projects/1", data={
            "upload-submitted": "true",
            "upload-uploaded_file": (StringIO("Test file 2"), "test.xml")
            })

        assert "already exists" in result.data

    def test_project_show_no_post(self):
        """Try sending an empty post to project_show.
        """
        project = Project(name="test")
        project.save()

        result = self.client.post("/projects/1", data={
            "upload-submitted": "true"
            })

        assert "You must select a file" in result.data

        result = self.client.post("/projects/1", data={
            "process-submitted": "true"
            })

        assert "At least one document must be selected"

    @mock.patch("app.views.os", autospec=os)
    def test_project_show_delete(self, mock_os):
        """Test file deletion.
        """
        project = Project(name="test")
        project.save()

        unit1 = Unit(project=project, path="/test-path/1.xml")
        unit2 = Unit(project=project, path="/test-path/2.xml")
        unit1.save()
        unit2.save()

        result = self.client.post("/projects/1", data={
            "process-submitted": "true",
            "action": "-1",
            "process-selection": ["1", "2"]
            })

        assert "no files in this project" in result.data
        mock_os.remove.assert_any_call(unit1.path)
        mock_os.remove.assert_any_call(unit2.path)
        assert mock_os.remove.call_count == 2

    def test_project_show_bad_delete(self):
        """Test a bad file delete request.
        """
        project = Project(name="test")
        project.save()

        unit1 = Unit(project=project, path="/test-path/1.xml")
        unit2 = Unit(project=project, path="/test-path/2.xml")
        unit1.save()
        unit2.save()

        result = self.client.post("/projects/1", data={
            "process-submitted": "true",
            "action": "-1",
            })

        assert "must select" in result.data
        assert "/projects/1/documents/1" in result.data
        assert "/projects/1/documents/2" in result.data

    def test_project_show_process(self):
        """Test processing a processable group of files.
        """
        project = Project(name="test")
        project.save()

        unit1 = Unit(project=project, path="/test-path/1.xml")
        unit2 = Unit(project=project, path="/test-path/2.json")
        unit1.save()
        unit2.save()

        result = self.client.post("/projects/1", data={
            "process-submitted": "true",
            "action": "0",
            "process-selection": ["1", "2"]
            })

        assert "Errors have occurred" not in result.data

    def test_project_show_bad_process(self):
        """Test processing an unprocessable group of files.
        """
        project = Project(name="test")
        project.save()

        unit1 = Unit(project=project, path="/test-path/1.xml")
        unit2 = Unit(project=project, path="/test-path/2.xml")
        unit1.save()
        unit2.save()

        result = self.client.post("/projects/1", data={
            "process-submitted": "true",
            "action": "0",
            "process-selection": ["1", "2"]
            })

        assert "must include exactly one" in result.data

        unit1.path = "/test-path/1.json"
        unit1.save()

        result = self.client.post("/projects/1", data={
            "process-submitted": "true",
            "action": "0",
            "process-selection": ["1"]
            })

        assert "At least one document must be selected" in result.data

    def test_document_show(self):
        """Test the detail document view.
        """
        project = Project(name="test project", path="/test-path/")
        project.save()

        document = Unit(path="/test-path/test-file.xml", project=project)
        document.save()

        result = self.client.get("/projects/1/documents/1")

        assert "/uploads/" + str(document.id) in result.data
        assert "test-file.xml" in result.data

    def test_get_file(self):
        """Run tests on the get_file view.
        """

        file_path = os.path.join(app.config["UPLOAD_DIR"], "upload_test.txt")

        document = Unit(path=file_path)
        document.save()

        result = self.client.get("/uploads/1")

        with open(file_path) as test_file:
            assert result.data == test_file.read()

@unittest.skip("Should be rewritten to use David's code.")
class ImportTests(unittest.TestCase):
    def test_sample_document(self):
        """Test turning a document file into the corresponding models.

        Once a document has been imported as an object, it should use the
        Unit constructor to initialize and save all models for the document.
        """
        #TODO: this doesn't test anything
        # Import the document.
        document = self.import_document("sample_document.txt")
        doc_unit = Unit(document)

        # Look at document contents
        print(doc_unit.sentences)

    """
    #######
    Helpers
    #######
    """

    def import_document(self, filename):
        """Simulate a document import without using a processor.
        """

        doc_dict = dict()
        doc_dict["subunits"] = dict()
        doc_dict["properties"] = dict()
        doc_dict["sentences"] = list()

        with open(filename) as document:
            for line in document:
                words = line.split()

                if words:
                    if words[0][-1] == ":":
                        doc_dict["properties"][words[0][:-1]] = " ".join(
                            words[1:])
                    else:
                        doc_dict["sentences"].append((line, words))
                else:
                    # Empty line
                    doc_dict["sentences"].append(("", ["\n"]))

        print(doc_dict)
        return doc_dict<|MERGE_RESOLUTION|>--- conflicted
+++ resolved
@@ -96,7 +96,7 @@
         unit.save()
         prop.save()
 
-        retrieved_prop = Property.filter(Property.name=="title").\
+        retrieved_prop = Property.query.filter(Property.name=="title").\
             filter(Property.value == "Hello World").first()
 
         assert retrieved_prop.unit.unit_type == unit.unit_type
@@ -119,7 +119,7 @@
 
         prop.save()
 
-        retrieved_prop = Property.filter(name=="title").\
+        retrieved_prop = Property.query.filter(name=="title").\
             filter(value == "Hello World").first()
 
         assert retrieved_prop.name == prop.name
@@ -152,16 +152,10 @@
         project = Project(name="test")
         project.save()
 
-<<<<<<< HEAD
         result = self.client.post("/projects/", data={
             "create-submitted": "true",
             "create-name": "test"
             })
-=======
-        # Try querying for the models again
-        p2 = Property.query.filter(Property.name=='title' and Property.value=='Hello World').first()
-        u2 = p2.unit
->>>>>>> c275999b
 
         assert "already exists" in result.data
 
