--- conflicted
+++ resolved
@@ -1,21 +1,16 @@
 # Modified from:
 # http://blog.miguelgrinberg.com/post/the-flask-mega-tutorial-part-iv-database
-<<<<<<< HEAD
-=======
-from app import app, db
->>>>>>> c275999b
 import os
+from sys import argv
 
 os.environ['FLASK_ENV'] = "development"
 
-from app import app
-import shutil
-import imp
+from app import app, db
 
 from migrate.versioning import api
-from sys import argv
+import imp
+import shutil
 from sqlalchemy import create_engine
-
 
 SQLALCHEMY_DATABASE_URI = app.config["SQLALCHEMY_DATABASE_URI"]
 SQLALCHEMY_MIGRATE_REPO = app.config["SQLALCHEMY_MIGRATE_REPO"]
@@ -37,12 +32,8 @@
     old_model = api.create_model(SQLALCHEMY_DATABASE_URI,
         SQLALCHEMY_MIGRATE_REPO)
     exec old_model in tmp_module.__dict__
-<<<<<<< HEAD
     script = api.make_update_script_for_model(SQLALCHEMY_DATABASE_URI,
-        SQLALCHEMY_MIGRATE_REPO, tmp_module.meta, Base.metadata)
-=======
-    script = api.make_update_script_for_model(SQLALCHEMY_DATABASE_URI, SQLALCHEMY_MIGRATE_REPO, tmp_module.meta, db.metadata)
->>>>>>> c275999b
+        SQLALCHEMY_MIGRATE_REPO, tmp_module.meta, db.metadata)
     open(migration, "wt").write(script)
     api.upgrade(SQLALCHEMY_DATABASE_URI, SQLALCHEMY_MIGRATE_REPO)
     print('New migration saved as ' + migration)
